--- conflicted
+++ resolved
@@ -77,19 +77,6 @@
 uv sync --link-mode symlink --locked --all-groups --no-install-project
 EOF
 
-<<<<<<< HEAD
-# Prefetch all virtual environments
-# Copy entire source to temp location, run prefetch, then clean up
-COPY . /tmp/nemo-rl-prefetch
-RUN cd /tmp/nemo-rl-prefetch && \
-    UV_PROJECT_ENVIRONMENT="/tmp/nemo-rl-prefetch/.venv" uv run nemo_rl/utils/prefetch_venvs.py && \
-    cd / && \
-    rm -rf /tmp/nemo-rl-prefetch
-=======
-ENV PATH="/opt/nemo_rl_venv/bin:$PATH"
-ENV NEMO_RL_VENV_DIR=/opt/ray_venvs
->>>>>>> 4a62fb61
-
 WORKDIR /opt/nemo-rl
 
 FROM hermetic AS release
