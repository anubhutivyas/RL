--- conflicted
+++ resolved
@@ -31,41 +31,28 @@
 # First copy only the dependency files
 COPY pyproject.toml uv.lock ./
 COPY --link 3rdparty/ ./3rdparty/
-<<<<<<< HEAD
-=======
 
 # Variables to control the build of TE. If there are issues with parallelization, consider
 # setting these to 1.
 ARG MAX_JOBS
 ARG NVTE_BUILD_THREADS_PER_JOB
->>>>>>> 3db05c17
 
 ENV UV_PROJECT_ENVIRONMENT=/opt/nemo_rl_venv
 ENV UV_LINK_MODE=copy
 
 # Create and activate virtual environment
 RUN <<"EOF" bash -exu
-<<<<<<< HEAD
-uv venv /opt/nemo_rl_venv
-=======
 uv venv ${UV_PROJECT_ENVIRONMENT}
->>>>>>> 3db05c17
 # uv sync has a more reliable resolver than simple uv pip install which can fail
 
 # Sync each training + inference backend one at a time (since they may conflict)
 # to warm the uv cache, then at the end just sync the default dependencies.
 # Do everything in one layer to prevent large layers.
 
-<<<<<<< HEAD
-uv sync --locked --extra vllm --no-install-project
-uv sync --locked --extra mcore --no-install-project --no-build-isolation 
-uv sync --locked --all-groups --no-install-project
-=======
 # The venv is symlinked to avoid bloating the layer size
 uv sync --link-mode symlink --locked --extra vllm --no-install-project
 uv sync --link-mode symlink --locked --extra mcore --no-install-project --no-build-isolation
 uv sync --link-mode symlink --locked --all-groups --no-install-project
->>>>>>> 3db05c17
 EOF
 
 ENV PATH="/opt/nemo_rl_venv/bin:$PATH"
