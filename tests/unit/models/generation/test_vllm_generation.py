# Copyright (c) 2025, NVIDIA CORPORATION.  All rights reserved.
#
# Licensed under the Apache License, Version 2.0 (the "License");
# you may not use this file except in compliance with the License.
# You may obtain a copy of the License at
#
#     http://www.apache.org/licenses/LICENSE-2.0
#
# Unless required by applicable law or agreed to in writing, software
# distributed under the License is distributed on an "AS IS" BASIS,
# WITHOUT WARRANTIES OR CONDITIONS OF ANY KIND, either express or implied.
# See the License for the specific language governing permissions and
# limitations under the License.

from copy import deepcopy

import pytest
import torch
import ray

from nemo_reinforcer.algorithms.utils import get_tokenizer
from nemo_reinforcer.distributed.virtual_cluster import RayVirtualCluster
from nemo_reinforcer.distributed.batched_data_dict import BatchedDataDict
from nemo_reinforcer.models.generation.interfaces import configure_generation_config
from nemo_reinforcer.models.generation.vllm import VllmGeneration, VllmConfig
from nemo_reinforcer.models.policy import PolicyConfig


# Define basic vLLM test config
basic_vllm_test_config: VllmConfig = {
    "backend": "vllm",
    "model_name": "meta-llama/Llama-3.2-1B",  # Small model for testing
    "tokenizer_name": "meta-llama/Llama-3.2-1B",
    "dtype": "bfloat16",
    "max_new_tokens": 10,
    "temperature": 1.0,
    "top_p": 1.0,
    "top_k": None,
    "stop_token_ids": None,
    "stop_strings": None,
    "vllm_cfg": {
        "tensor_parallel_size": 1,
        "gpu_memory_utilization": 0.3,
        "max_model_len": 1024,
    },
}

# Create HF-specific config with required parameters
basic_hf_test_config: PolicyConfig = {
    "model_name": basic_vllm_test_config["model_name"],
    "tokenizer_name": basic_vllm_test_config["tokenizer_name"],
    # Required training parameters
    "train_global_batch_size": 1,
    "train_micro_batch_size": 1,
    "learning_rate": 5e-6,
    "logprob_batch_size": 1,
    "max_new_tokens": 16,
    "do_sample": False,
    "precision": "float32",
    "optimizer": {
        "name": "torch.optim.AdamW",
        "kwargs": {
            "lr": 5e-6,
            "weight_decay": 0.01,
            "betas": [0.9, 0.999],
            "eps": 1e-8,
        },
    },
}


@pytest.fixture(scope="module")
def cluster():
    """Create a virtual cluster for testing."""
    # Create a cluster with 1 node that has 2 GPU bundles
    virtual_cluster = RayVirtualCluster(
        bundle_ct_per_node_list=[2],  # 1 node with 2 GPU bundle
        use_gpus=True,
        max_colocated_worker_groups=2,
        num_gpus_per_node=2,  # Use available GPUs
        name="vllm-test-cluster",
    )
    yield virtual_cluster
    virtual_cluster.shutdown()


@pytest.fixture(scope="function")
def tokenizer():
    """Initialize tokenizer for the test model."""
    model_name = basic_vllm_test_config["model_name"]
    tokenizer = get_tokenizer(model_name)
    return tokenizer


@pytest.fixture(scope="function")
def policy(cluster, tokenizer):
    """Initialize the vLLM policy."""
    # Create separate configs for each policy
    vllm_config = basic_vllm_test_config.copy()
    vllm_config = configure_generation_config(vllm_config, tokenizer)
    policy = VllmGeneration(cluster, vllm_config)
    yield policy

    # Ensure policy is properly shutdown
    try:
        policy.shutdown()
        # Force garbage collection to help release resources
        import gc

        gc.collect()
        torch.cuda.empty_cache()
    except Exception as e:
        print(f"Error during policy cleanup: {e}")


@pytest.fixture(scope="function")
def test_input_data(tokenizer):
    """Create test input data for inference."""
    test_prompts = [
        "Hello, my name is",
        "The capital of France is",
    ]

    # Tokenize prompts
    encodings = tokenizer(
        test_prompts,
        padding="max_length",
        max_length=20,
        truncation=True,
        return_tensors="pt",
        padding_side="right",
    )

    # Calculate input lengths from attention mask
    input_lengths = encodings["attention_mask"].sum(dim=1).to(torch.int32)

    # Create input data dictionary
    return BatchedDataDict(
        {
            "input_ids": encodings["input_ids"],
            "input_lengths": input_lengths,
        }
    )


def test_vllm_missing_required_config_key(cluster):
    """Test that an assertion error is raised when a required config key is missing."""
    # Create a config missing a required key by removing 'model_name'
    incomplete_config = basic_vllm_test_config.copy()
    del incomplete_config["model_name"]  # Remove a required key

    # Also need to ensure skip_tokenizer_init and load_format are there
    # since these are checked in VllmConfig.__annotations__
    incomplete_config["skip_tokenizer_init"] = True
    incomplete_config["load_format"] = "auto"

    # Attempt to initialize VllmGeneration with incomplete config - should raise AssertionError
    with pytest.raises(AssertionError) as excinfo:
        VllmGeneration(cluster, incomplete_config)

    # Verify the error message contains information about the missing key
    error_message = str(excinfo.value)
    assert "Missing required keys in VllmConfig" in error_message
    assert "model_name" in error_message, (
        "Error should mention the missing 'model_name' key"
    )
    print(f"Successfully caught missing config key with error: {error_message}")


def test_vllm_policy_generation(policy, test_input_data, tokenizer):
    """Test vLLM policy generation capabilities."""
    # Test generation
    print("Testing generation...")
    outputs = policy.generate(test_input_data)

    # Validate outputs format
    assert "output_ids" in outputs, "output_ids not found in generation output"
    assert "logprobs" in outputs, "logprobs not found in generation output"
    assert "generation_lengths" in outputs, (
        "generation_lengths not found in generation output"
    )
    assert "unpadded_sequence_lengths" in outputs, (
        "unpadded_sequence_lengths not found in generation output"
    )

    # Validate outputs shape and content
    assert outputs["output_ids"].shape[0] == len(test_input_data["input_ids"]), (
        "Wrong batch size in output"
    )
    assert outputs["generation_lengths"].shape[0] == len(
        test_input_data["input_ids"]
    ), "Wrong batch size in generation_lengths"

    # Decode and check outputs
    generated_sequences = outputs["output_ids"]
    generated_texts = tokenizer.batch_decode(
        generated_sequences, skip_special_tokens=True
    )

    print(f"Generated texts: {generated_texts}")

    # All texts should have a non-zero length and be longer than inputs
    assert all(len(text) > 0 for text in generated_texts), (
        "Some generated texts are empty"
    )


@pytest.mark.timeout(140)
def test_vllm_generation_with_hf_training(cluster, tokenizer):
    """1. Use vLLM for generation
    2. Use HF policy for training and logprob computation

    This test validates that the two policies can work together.
    """
    from nemo_reinforcer.models.policy.hf_policy import HfPolicy
    from tests.unit.test_utils import nll_loss

    # Create separate configs for each policy
    vllm_config = basic_vllm_test_config.copy()
    vllm_config = configure_generation_config(vllm_config, tokenizer)

<<<<<<< HEAD
    # Create HF-specific config with required parameters
    hf_config = {
        "model_name": basic_vllm_test_config["model_name"],
        "tokenizer_name": basic_vllm_test_config["tokenizer_name"],
        # Required training parameters
        "train_global_batch_size": 4,
        "train_micro_batch_size": 1,
        "learning_rate": 5e-6,
        "logprob_batch_size": 1,
        "max_new_tokens": 16,
        "do_sample": False,
        "precision": "float32",
        "fsdp_offload_enabled": False,
        "activation_checkpointing_enabled": False,
        "optimizer": {
            "name": "torch.optim.AdamW",
            "kwargs": {
                "lr": 5e-6,
                "weight_decay": 0.01,
                "betas": [0.9, 0.999],
                "eps": 1e-8,
            },
        },
    }
=======
    hf_config = basic_hf_test_config.copy()
    hf_config["train_global_batch_size"] = 4
>>>>>>> d7d4cd63

    vllm_policy = None
    hf_policy = None

    try:
        prompts = [
            "Write a story about a magical forest",
            "Explain how photosynthesis works",
            "What are the benefits of exercise?",
            "Describe the water cycle",
            "What is the capital of France?",
            "Who is the president of the USA?",
            "What is the capital of the moon?",
            "Where is the sun?",
        ]

        expected_generations = [
            "Write a story about a magical forest. The forest is magical because it is full of",
            "Explain how photosynthesis works\nExplain how photosynthesis works\nPhotosynthesis",
            "What are the benefits of exercise? The benefits of exercise are many and varied. It",
            "Describe the water cycle in your own words.\nDescribe the water cycle in",
            "What is the capital of France? A. Paris B. New York C. Washington",
            "Who is the president of the USA? Who is the president of the USA? Who is",
            "What is the capital of the moon? A. Houston, Texas B. New York City",
            "Where is the sun? Where is the moon? Where is the earth?",
        ]

        # Tokenize the prompts the same way as in test_hf_ray_policy
        tokenized = tokenizer(
            prompts,
            padding=True,
            truncation=True,
            max_length=64,
            return_tensors="pt",
            padding_side="right",
        )
        # Calculate input lengths from attention mask
        input_lengths = tokenized["attention_mask"].sum(dim=1).to(torch.int32)

        test_input_data = BatchedDataDict(
            {
                "input_ids": tokenized["input_ids"],
                "input_lengths": input_lengths,
            }
        )

        # Create both policies
        print("Creating vLLM policy...")
        vllm_policy = VllmGeneration(cluster, vllm_config)
        vllm_policy.finish_generation()

        print("Creating HF policy...")
        hf_policy = HfPolicy(cluster, hf_config)

        print(f"refitting vllm policy...")
        ipc_handles = hf_policy.get_weights_ipc_handles()
        vllm_policy.prepare_for_generation()
        vllm_policy.update_weights(ipc_handles)

        # Step 1: Use vLLM for generation
        print("Using vLLM policy for fast generation...")
        generation_results = vllm_policy.generate(test_input_data, greedy=True)
        vllm_policy.finish_generation()
        # Validate generation outputs
        assert "output_ids" in generation_results, (
            "output_ids not found in vLLM generation output"
        )
        assert "logprobs" in generation_results, (
            "logprobs not found in vLLM generation output"
        )

        # Decode generations
        generated_texts = tokenizer.batch_decode(
            generation_results["output_ids"], skip_special_tokens=True
        )
        print(f"vLLM generated texts: {generated_texts}")
        assert generated_texts == expected_generations, (
            "Output should be the same as the expected output"
        )

        # Run logprob calculation with HF policy to verify

        fprop_logprob_data = BatchedDataDict(
            {
                "input_ids": generation_results["output_ids"],
                "input_lengths": generation_results["unpadded_sequence_lengths"],
            }
        )
        # Get logprobs from HF policy
        hf_policy.prepare_for_lp_inference()
        fprop_results = hf_policy.get_logprobs(fprop_logprob_data)
        # Zero out logprobs for input tokens

        print(f"HF logprobs: {fprop_results['logprobs']}")
        print(f"vLLM logprobs: {generation_results['logprobs']}")

        # Validate that the logprobs are correct (comparing vLLM generation logprobs with HF computed logprobs)

        # Create a mask for padding tokens to only include tokens up to generation_lengths
        padding_mask = torch.zeros_like(
            generation_results["logprobs"], dtype=torch.bool
        )
        for i, (input_len, total_valid_len) in enumerate(
            zip(
                test_input_data.get("input_lengths"),
                generation_results["unpadded_sequence_lengths"],
            )
        ):
            padding_mask[i, input_len:total_valid_len] = True

        abs_diff = torch.abs(generation_results["logprobs"] - fprop_results["logprobs"])
        masked_abs_diff = abs_diff.masked_select(padding_mask)
        avg_prob_mult_error = (
            torch.mean(torch.exp(masked_abs_diff))
            if masked_abs_diff.numel() > 0
            else torch.tensor(0.0)
        )

        print(f"Average probability multiplicative error: {avg_prob_mult_error}")
        assert avg_prob_mult_error <= 1.043, "vLLM and HF logprobs should closely match"

        # Step 2: Prepare simplified training data (smaller and with padding removed to prevent OOM)
        # Use a very small sequence for training to ensure it works
        max_seq_len = min(40, generation_results["output_ids"].shape[1])
        # cap generation lengths to max_seq_len
        generation_results["unpadded_sequence_lengths"] = torch.clamp(
            generation_results["unpadded_sequence_lengths"], max=max_seq_len
        )

        train_input_ids = generation_results["output_ids"][:, :max_seq_len]
        token_loss_mask = torch.ones_like(train_input_ids)
        # Only compute loss on generated tokens, not input
        input_len = test_input_data.get("input_ids").size(1)
        token_loss_mask[:, :input_len] = 0

        for idx, length in enumerate(generation_results["unpadded_sequence_lengths"]):
            token_loss_mask[idx, length:] = 0

        train_data = BatchedDataDict(
            {
                "input_ids": train_input_ids,
                "input_lengths": generation_results["unpadded_sequence_lengths"],
                "token_loss_mask": token_loss_mask,
            }
        )

        # Step 3: Try a minimal training step with HF policy
        print("Training with HF policy (single step)...")
        hf_policy.prepare_for_training()

        # Just do one training step to verify it works
        results = hf_policy.train(train_data, nll_loss)
        print(f"Training loss: {results['loss']}")

        hf_policy.finish_training()
        hf_policy.offload_after_refit()

        # Step 4: Use vLLM for generation again to complete the workflow
        print("Using vLLM for generation again...")
        vllm_policy.prepare_for_generation()
        final_generation = vllm_policy.generate(test_input_data)
        assert "output_ids" in final_generation, (
            "Final generation should contain output_ids"
        )

        print("Successfully demonstrated vLLM generation + HF training workflow!")

    finally:
        # Clean up resources
        print("Cleaning up resources...")
        if vllm_policy:
            vllm_policy.shutdown()
        if hf_policy and hasattr(hf_policy, "shutdown"):
            hf_policy.shutdown()


def test_vllm_policy_tensor_parallel(cluster, tokenizer):
    """Test vLLM policy with tensor parallelism > 1."""
    # Configure with tensor_parallel_size=2
    tp_config = deepcopy(basic_vllm_test_config)
    tp_config = configure_generation_config(tp_config, tokenizer)
    tp_config["vllm_cfg"]["tensor_parallel_size"] = 2

    # Ensure we specify the distributed executor backend
    tp_config["vllm_kwargs"] = {"distributed_executor_backend": "ray"}

    vllm_policy = None
    try:
        vllm_policy = VllmGeneration(cluster, tp_config)

        # Create simple test input
        test_prompts = ["Hello, my name is", "The capital of France is"]
        encodings = tokenizer(
            test_prompts,
            padding="max_length",
            max_length=10,
            truncation=True,
            return_tensors="pt",
            padding_side="right",
        )

        test_input_data = BatchedDataDict(
            {
                "input_ids": encodings["input_ids"],
                "input_lengths": encodings["attention_mask"].sum(dim=1).to(torch.int32),
            }
        )

        # Test generation with tensor parallelism
        outputs = vllm_policy.generate(test_input_data)

        vllm_policy.finish_generation()
        vllm_policy.prepare_for_generation()
        # Validate outputs
        # Test generation with tensor parallelism
        outputs = vllm_policy.generate(test_input_data)

        assert "output_ids" in outputs, "output_ids not found in generation output"
        assert outputs["output_ids"].shape[0] == 2, "Wrong batch size in output"

        # Decode and check output
        generated_text = tokenizer.decode(
            outputs["output_ids"][0], skip_special_tokens=True
        )
        print(f"Generated text with TP=2: {generated_text}")
        assert len(generated_text) > 0, "Generated text is empty"

    finally:
        # Clean up resources
        if vllm_policy:
            vllm_policy.shutdown()


def test_vllm_generate_text(cluster, tokenizer):
    """Test that vLLM can generate text."""
    # Prepare test data
    test_prompts = [
        "Hello, my name is",
        "The capital of France is",
    ]
    test_prompts = BatchedDataDict({"prompts": test_prompts})

    # Create separate configs for each policy
    vllm_config = basic_vllm_test_config.copy()
    vllm_config = configure_generation_config(vllm_config, tokenizer, is_eval=True)

    # Ensure we can get same output
    assert vllm_config["model_name"] == "meta-llama/Llama-3.2-1B", (
        "Model name should be meta-llama/Llama-3.2-1B to get expected output"
    )
    assert vllm_config["vllm_cfg"]["tensor_parallel_size"] == 1, (
        "Tensor parallel size should be 1 to get expected output"
    )

    # Create vLLM generation
    vllm_generation = VllmGeneration(cluster, vllm_config)

    # Generate and check result
    output = vllm_generation.generate_text(test_prompts, greedy=True)
    assert output["texts"] == [
        " Kelsey and I am a 2018 graduate",
        " Paris. The city is located in the north of",
    ], "Output should be the same as the expected output"

    # Clean up
    vllm_generation.shutdown()


@pytest.mark.timeout(180)
@pytest.mark.parametrize("tensor_parallel_size", [1, 2])
def test_vllm_weight_update_and_prefix_cache_reset(
    cluster, tokenizer, tensor_parallel_size
):
    """Test that the vLLM prefix cache is correctly reset when weights change."""
    from nemo_reinforcer.models.policy.hf_policy import HfPolicy

    # Create configs
    vllm_config = deepcopy(basic_vllm_test_config)
    vllm_config = configure_generation_config(vllm_config, tokenizer, is_eval=True)
    vllm_config["vllm_cfg"]["tensor_parallel_size"] = tensor_parallel_size
    if tensor_parallel_size > 1:
        vllm_config["vllm_kwargs"] = {"distributed_executor_backend": "ray"}

<<<<<<< HEAD
    hf_config = {
        "model_name": basic_vllm_test_config["model_name"],
        "tokenizer_name": "meta-llama/Llama-3.2-1B",
        "train_global_batch_size": 1,
        "train_micro_batch_size": 1,
        "learning_rate": 1e-6,
        "logprob_batch_size": 1,
        "max_new_tokens": 16,
        "do_sample": False,
        "precision": "float32",
        "fsdp_offload_enabled": False,
        "activation_checkpointing_enabled": False,
        "optimizer": {"name": "torch.optim.AdamW", "kwargs": {"lr": 1e-6}},
    }
=======
    hf_config = basic_hf_test_config.copy()
>>>>>>> d7d4cd63

    # Create policies
    vllm_policy = None
    hf_policy = None
    try:
        print(f"Creating HF policy for TP={tensor_parallel_size}...")
        hf_policy = HfPolicy(cluster, hf_config)
        print(f"Creating vLLM policy for TP={tensor_parallel_size}...")
        vllm_policy = VllmGeneration(cluster, vllm_config)

        # Prepare input data (batch size 2)
        text = """Answer the question based on the context below. Keep the answer short and concise. Respond "Unsure about answer" if not sure about the answer. Context: Teplizumab traces its roots to a New Jersey drug company called Ortho Pharmaceutical. There, scientists generated an early version of the antibody, dubbed OKT3. Originally sourced from mice, the molecule was able to bind to the surface of T cells and limit their cell-killing potential. In 1986, it was approved to help prevent organ rejection after kidney transplants, making it the first therapeutic antibody allowed for human use.Question: What was OKT3 originally sourced from?Answer:"""
        test_prompt = [text, text]  # Use batch size 2
        encodings = tokenizer(
            test_prompt,
            padding=True,
            return_tensors="pt",
            padding_side="right",
        )
        input_ids = encodings["input_ids"]
        input_lengths = encodings["attention_mask"].sum(dim=1).to(torch.int32)
        test_input_data = BatchedDataDict(
            {"input_ids": input_ids, "input_lengths": input_lengths}
        )

        print("Running Generation 1 (Initial)...")
        vllm_policy.prepare_for_generation()
        outputs1 = vllm_policy.generate(test_input_data, greedy=True)
        generated_text = tokenizer.decode(
            outputs1["output_ids"][0], skip_special_tokens=True
        )
        print(f"Generated text (Run 1): {generated_text}")
        logprob1 = outputs1["logprobs"][0, input_lengths[0]].item()
        print(f"Logprob of first generated token (Run 1): {logprob1}")

        print("Adding noise to weights in HF policy...")
        ray.get(
            [
                worker._add_noise_to_weights.remote()
                for worker in hf_policy.worker_group.workers
            ]
        )

        print("Updating vLLM weights from HF policy...")
        ipc_handles = hf_policy.get_weights_ipc_handles()
        update_success = vllm_policy.update_weights(ipc_handles)
        assert update_success, "Weight update should succeed"
        print("vLLM weights successfully updated.")

        print("Running Generation 2 (Weights Updated, Cache Still Active)...")
        # Generate again *without* resetting the cache
        outputs2 = vllm_policy.generate(test_input_data, greedy=True)
        logprob2 = outputs2["logprobs"][0, input_lengths[0]].item()
        print(f"Logprob of first generated token (Run 2): {logprob2}")
        assert logprob2 != logprob1, "Logprobs should be different after weight update."

        print("Resetting vLLM prefix cache (via finish/prepare cycle)...")
        vllm_policy.finish_generation()  # Calls sleep() which resets cache
        vllm_policy.prepare_for_generation()  # Calls wake_up()

        print("Running Generation 3 (Weights updated, Cache Reset)...")
        outputs3 = vllm_policy.generate(test_input_data, greedy=True)
        logprob3 = outputs3["logprobs"][0, input_lengths[0]].item()
        print(f"Logprob of first generated token (Run 3): {logprob3}")
        assert logprob2 != logprob3, (
            "Logprobs should be different after cache reset and weight update."
        )

        print("Prefix cache reset verified successfully.")

    finally:
        # --- Cleanup ---
        print("Cleaning up resources...")
        if vllm_policy:
            vllm_policy.shutdown()
        if hf_policy:
            hf_policy.shutdown()
        # Force garbage collection to help release resources
        import gc

        gc.collect()
        torch.cuda.empty_cache()


@pytest.mark.parametrize("is_eval", [True, False])
def test_vllm_generation_with_stop(cluster, test_input_data, tokenizer, is_eval):
    """Test vLLM generation with stop."""
    from nemo_reinforcer.models.policy.hf_policy import HfPolicy

    # Create separate configs for each policy
    vllm_config = basic_vllm_test_config.copy()
    vllm_config["stop_token_ids"] = [3363]
    vllm_config["stop_strings"] = ["I am a"]
    vllm_config = configure_generation_config(vllm_config, tokenizer, is_eval=is_eval)

    # Ensure we can get same output
    assert vllm_config["model_name"] == "meta-llama/Llama-3.2-1B", (
        "Model name should be meta-llama/Llama-3.2-1B to get expected output"
    )
    assert vllm_config["vllm_cfg"]["tensor_parallel_size"] == 1, (
        "Tensor parallel size should be 1 to get expected output"
    )

    # Create policies
    print("Creating vLLM policy...")
    vllm_generation = VllmGeneration(cluster, vllm_config)

    # Get weights from HF policy if not in eval mode
    if not is_eval:
        # set to sleep first if not in eval mode
        vllm_generation.finish_generation()

        print("Creating HF policy...")
        hf_config = basic_hf_test_config.copy()
        hf_policy = HfPolicy(cluster, hf_config)

        print(f"refitting vllm policy...")
        ipc_handles = hf_policy.get_weights_ipc_handles()
        vllm_generation.prepare_for_generation()
        vllm_generation.update_weights(ipc_handles)

    # test generate
    outputs = vllm_generation.generate(test_input_data, greedy=True)
    output_ids = outputs["output_ids"]
    generated_texts = tokenizer.batch_decode(output_ids, skip_special_tokens=True)
    assert generated_texts == [
        "Hello, my name is Kelsey and I am a",
        "The capital of France is Paris. The city",
    ], "Output should be the same as the expected output"

    # test generate_text
    test_prompts = [
        "Hello, my name is",
        "The capital of France is",
    ]
    test_prompts = BatchedDataDict({"prompts": test_prompts})
    output = vllm_generation.generate_text(test_prompts, greedy=True)
    assert output["texts"] == [
        " Kelsey and I am a",
        " Paris. The city",
    ], "Output should be the same as the expected output"

    # Clean up
    vllm_generation.shutdown()
    if not is_eval:
        hf_policy.shutdown()<|MERGE_RESOLUTION|>--- conflicted
+++ resolved
@@ -57,6 +57,8 @@
     "max_new_tokens": 16,
     "do_sample": False,
     "precision": "float32",
+    "fsdp_offload_enabled": False,
+    "activation_checkpointing_enabled": False,
     "optimizer": {
         "name": "torch.optim.AdamW",
         "kwargs": {
@@ -219,35 +221,8 @@
     vllm_config = basic_vllm_test_config.copy()
     vllm_config = configure_generation_config(vllm_config, tokenizer)
 
-<<<<<<< HEAD
-    # Create HF-specific config with required parameters
-    hf_config = {
-        "model_name": basic_vllm_test_config["model_name"],
-        "tokenizer_name": basic_vllm_test_config["tokenizer_name"],
-        # Required training parameters
-        "train_global_batch_size": 4,
-        "train_micro_batch_size": 1,
-        "learning_rate": 5e-6,
-        "logprob_batch_size": 1,
-        "max_new_tokens": 16,
-        "do_sample": False,
-        "precision": "float32",
-        "fsdp_offload_enabled": False,
-        "activation_checkpointing_enabled": False,
-        "optimizer": {
-            "name": "torch.optim.AdamW",
-            "kwargs": {
-                "lr": 5e-6,
-                "weight_decay": 0.01,
-                "betas": [0.9, 0.999],
-                "eps": 1e-8,
-            },
-        },
-    }
-=======
     hf_config = basic_hf_test_config.copy()
     hf_config["train_global_batch_size"] = 4
->>>>>>> d7d4cd63
 
     vllm_policy = None
     hf_policy = None
@@ -531,24 +506,7 @@
     if tensor_parallel_size > 1:
         vllm_config["vllm_kwargs"] = {"distributed_executor_backend": "ray"}
 
-<<<<<<< HEAD
-    hf_config = {
-        "model_name": basic_vllm_test_config["model_name"],
-        "tokenizer_name": "meta-llama/Llama-3.2-1B",
-        "train_global_batch_size": 1,
-        "train_micro_batch_size": 1,
-        "learning_rate": 1e-6,
-        "logprob_batch_size": 1,
-        "max_new_tokens": 16,
-        "do_sample": False,
-        "precision": "float32",
-        "fsdp_offload_enabled": False,
-        "activation_checkpointing_enabled": False,
-        "optimizer": {"name": "torch.optim.AdamW", "kwargs": {"lr": 1e-6}},
-    }
-=======
     hf_config = basic_hf_test_config.copy()
->>>>>>> d7d4cd63
 
     # Create policies
     vllm_policy = None
