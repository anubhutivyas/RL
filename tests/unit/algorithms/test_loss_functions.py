--- conflicted
+++ resolved
@@ -19,16 +19,7 @@
     DPOLossFn,
     NLLLoss,
 )
-<<<<<<< HEAD
-from nemo_reinforcer.distributed.batched_data_dict import BatchedDataDict
-from nemo_reinforcer.algorithms.utils import (
-    calculate_kl_penalty_joschu2020,
-    masked_global_mean,
-=======
-from nemo_rl.algorithms.utils import (
-    masked_mean,
->>>>>>> 506910a1
-)
+from nemo_rl.algorithms.utils import masked_mean
 from nemo_rl.distributed.batched_data_dict import BatchedDataDict
 
 
@@ -867,23 +858,23 @@
     torch.testing.assert_close(actual_loss, expected_total_loss, atol=1e-4, rtol=1e-3)
 
 
-def test_masked_global_mean_all_zeros():
-    """Test masked_global_mean function with all zeros mask."""
+def test_masked_mean_all_zeros():
+    """Test masked_mean function with all zeros mask."""
     values = torch.tensor([1.0, 2.0, 3.0, 4.0])
     mask = torch.zeros_like(values)
 
     # All zeros mask should return 0
-    result = masked_global_mean(values, mask, torch.sum(mask))
+    result = masked_mean(values, mask, torch.sum(mask))
     print(result)
     torch.testing.assert_allclose(result, torch.tensor(0.0))
 
     # With check_zero_mask=False
     mask[0] = 1
-    result = masked_global_mean(values, mask, torch.sum(mask))
+    result = masked_mean(values, mask, torch.sum(mask))
     torch.testing.assert_allclose(result, torch.tensor(1.0))
 
     # Case 2: dim is not None
     values = torch.tensor([[1.0, 2.0], [3.0, 4.0]])
     mask = torch.zeros_like(values)
-    result = masked_global_mean(values, mask, torch.sum(mask))
+    result = masked_mean(values, mask, torch.sum(mask))
     torch.testing.assert_allclose(result, torch.tensor((0.0)))