# Copyright (c) 2025, NVIDIA CORPORATION.  All rights reserved.
#
# Licensed under the Apache License, Version 2.0 (the "License");
# you may not use this file except in compliance with the License.
# You may obtain a copy of the License at
#
#     http://www.apache.org/licenses/LICENSE-2.0
#
# Unless required by applicable law or agreed to in writing, software
# distributed under the License is distributed on an "AS IS" BASIS,
# WITHOUT WARRANTIES OR CONDITIONS OF ANY KIND, either express or implied.
# See the License for the specific language governing permissions and
# limitations under the License.

import argparse
import logging
import os
import pprint
from typing import Any

from omegaconf import OmegaConf
from transformers import AutoTokenizer

from nemo_rl.algorithms.rm import MasterConfig, rm_train, setup
from nemo_rl.algorithms.utils import get_tokenizer
from nemo_rl.data import DataConfig, hf_datasets
from nemo_rl.data.datasets import AllTaskProcessedDataset
from nemo_rl.data.interfaces import DatumSpec, TaskDataSpec
from nemo_rl.data.llm_message_utils import get_formatted_message_log
from nemo_rl.distributed.virtual_cluster import init_ray
from nemo_rl.utils.config import load_config, parse_hydra_overrides
from nemo_rl.utils.logger import get_next_experiment_dir


def parse_args():
    """Parse command line arguments."""
    parser = argparse.ArgumentParser(description="Run RM training with configuration")
    parser.add_argument(
        "--config", type=str, default=None, help="Path to YAML config file"
    )

    # Parse known args for the script
    args, overrides = parser.parse_known_args()

    return args, overrides


# =======================================================
# Data Processing
# =======================================================
def rm_preprocessor(
    datum_dict: dict[str, Any],
    task_data_spec: TaskDataSpec,
    tokenizer,
    max_seq_length: int,
    idx: int,
) -> DatumSpec:
    """Process a datum dictionary for RM training."""
    # Custom preference dataset
    if task_data_spec.task_name == "PreferenceData":
        assert len(datum_dict["completions"]) == 2  # Currently only supporting 2 completions
        # Lower rank is preferred
        if datum_dict["completions"][0]["rank"] < datum_dict["completions"][1]["rank"]:
            chosen_completion = datum_dict["completions"][0]
            rejected_completion = datum_dict["completions"][1]
        elif datum_dict["completions"][0]["rank"] > datum_dict["completions"][1]["rank"]:
            chosen_completion = datum_dict["completions"][1]
            rejected_completion = datum_dict["completions"][0]
        else:
            raise NotImplementedError("Ties are not supported yet.")
        messages_chosen = datum_dict["context"] + chosen_completion["completion"]
        messages_rejected = datum_dict["context"] + rejected_completion["completion"]
    # Legacy dataset
    elif task_data_spec.task_name == "HelpSteer3":
        messages_chosen = datum_dict["prompt"] + [
            {"role": "assistant", "content": datum_dict["chosen_response"]}
        ]
        messages_rejected = datum_dict["prompt"] + [
            {"role": "assistant", "content": datum_dict["rejected_response"]}
        ]
    else:
        raise ValueError(f"Unknown task name: {task_data_spec.task_name}")

    message_log_chosen = get_formatted_message_log(
        messages_chosen, tokenizer, task_data_spec
    )
    message_log_rejected = get_formatted_message_log(
        messages_rejected, tokenizer, task_data_spec
    )

    length_chosen = sum(len(m["token_ids"]) for m in message_log_chosen)
    length_rejected = sum(len(m["token_ids"]) for m in message_log_rejected)

    loss_multiplier = 1.0
    if max(length_chosen, length_rejected) > max_seq_length:
        # make smaller and mask out
        logging.warning(
            f"Truncating chosen and rejected messages to {max_seq_length} tokens"
        )
        for message in message_log_chosen:
            message["token_ids"] = message["token_ids"][
                : min(4, max_seq_length // len(message_log_chosen))
            ]
        for message in message_log_rejected:
            message["token_ids"] = message["token_ids"][
                : min(4, max_seq_length // len(message_log_rejected))
            ]
        loss_multiplier = 0.0

        length_chosen = sum(len(m["token_ids"]) for m in message_log_chosen)
        length_rejected = sum(len(m["token_ids"]) for m in message_log_rejected)

        # safeguard against edge case where there are too many turns to fit within the max length
        assert max(length_chosen, length_rejected) <= max_seq_length

    output = {
        "message_log_chosen": message_log_chosen,
        "length_chosen": length_chosen,
        "message_log_rejected": message_log_rejected,
        "length_rejected": length_rejected,
        "extra_env_info": None,
        "loss_multiplier": loss_multiplier,
        "idx": idx,
    }
    return output


def setup_data(tokenizer: AutoTokenizer, data_config: DataConfig):
    print("\n▶ Setting up data...")
    data_cls = data_config["dataset_name"]

    # Custom preference dataset
    if data_cls.startswith("PreferenceData:"):
        _, _, data_path = data_cls.split(":", 2)
        data = hf_datasets.PreferenceDataset(data_path, split="train")
        train_dataset = data.formatted_ds["train"]
        val_dataset = None
        print(
            f"  ✓ Training dataset loaded with {len(data.formatted_ds['train'])} samples."
        )
    # Legacy dataset
    elif data_cls == "HelpSteer3":
        data = hf_datasets.HelpSteer3Dataset()
        train_dataset = data.formatted_ds["train"]
        val_dataset = data.formatted_ds["validation"]
        print(
            f"  ✓ Training and validation datasets loaded with {len(data.formatted_ds['train'])} and {len(data.formatted_ds['validation'])} samples, respectively."
        )
    else:
        raise ValueError(f"Unknown dataset class: {data_cls}")

<<<<<<< HEAD
    sft_task_spec = data.task_spec
=======
    train_dataset = data.formatted_ds["train"]
    val_dataset = data.formatted_ds["validation"]
    rm_task_spec = data.task_spec
>>>>>>> 24807c3f

    train_dataset = AllTaskProcessedDataset(
        train_dataset,
        tokenizer,
        rm_task_spec,
        rm_preprocessor,
        max_seq_length=data_config["max_input_seq_length"],
    )

<<<<<<< HEAD
    val_dataset = {
        "validation": AllTaskProcessedDataset(
            val_dataset,
            tokenizer,
            sft_task_spec,
            rm_preprocessor,
            max_seq_length=data_config["max_input_seq_length"],
        )
    } if val_dataset else {}

    if data_config.get("val_dataset_name") is not None:
        # Only supported for custom preference datasets
        assert isinstance(data_config["val_dataset_name"], list), f"Invalid type for val_dataset_name: {type(data_config['val_dataset_name'])}"
        for val_data_cls in data_config["val_dataset_name"]:
            assert val_data_cls.startswith("PreferenceData:")
            _, val_dataset_name, val_data_path = val_data_cls.split(":", 2)
            assert val_dataset_name not in val_dataset or val_dataset_name == "validation" # Users can override the default "validation" set
            if val_dataset_name == "validation" and "validation" in val_dataset:
                print(f"  ✓ Overriding the default validation dataset")
            val_data = hf_datasets.PreferenceDataset(val_data_path, split="validation")
            print(
                f"  ✓ Validation dataset '{val_dataset_name}' loaded with {len(val_data.formatted_ds["validation"])} samples."
            )
            val_dataset[val_dataset_name] = AllTaskProcessedDataset(
                val_data.formatted_ds["validation"],
                tokenizer,
                val_data.task_spec,
                rm_preprocessor,
                max_seq_length=data_config["max_input_seq_length"],
            )
    else:
        assert len(val_dataset) == 1, f"Expected 1 validation dataset, got {len(val_dataset)}"
=======
    val_dataset = AllTaskProcessedDataset(
        val_dataset,
        tokenizer,
        rm_task_spec,
        rm_preprocessor,
        max_seq_length=data_config["max_input_seq_length"],
    )
>>>>>>> 24807c3f

    return train_dataset, val_dataset, rm_task_spec


def main():
    """Main entry point."""
    # Parse arguments
    args, overrides = parse_args()

    if not args.config:
        args.config = os.path.join(os.path.dirname(__file__), "configs", "rm.yaml")

    config = load_config(args.config)
    print(f"Loaded configuration from: {args.config}")

    if overrides:
        print(f"Overrides: {overrides}")
        config = parse_hydra_overrides(config, overrides)

    config: MasterConfig = OmegaConf.to_container(config, resolve=True)
    print("Applied CLI overrides")

    # Print config
    print("Final config:")
    pprint.pprint(config)

    config["logger"]["log_dir"] = get_next_experiment_dir(config["logger"]["log_dir"])
    print(f"📊 Using log directory: {config['logger']['log_dir']}")
    if config["checkpointing"]["enabled"]:
        print(
            f"📊 Using checkpoint directory: {config['checkpointing']['checkpoint_dir']}"
        )

    init_ray()

    # setup tokenizer
    tokenizer = get_tokenizer(config["policy"]["tokenizer"])

    # setup data
    (
        dataset,
        val_dataset,
        rm_task_spec,
    ) = setup_data(tokenizer, config["data"])

    (
        policy,
        cluster,
        train_dataloader,
        val_dataloader,
        loss_fn,
        logger,
        checkpointer,
        rm_save_state,
        master_config,
    ) = setup(config, tokenizer, dataset, val_dataset)
    rm_train(
        policy,
        train_dataloader,
        val_dataloader,
        tokenizer,
        loss_fn,
        master_config,
        logger,
        rm_task_spec,
        checkpointer,
        rm_save_state,
    )


if __name__ == "__main__":
    main()<|MERGE_RESOLUTION|>--- conflicted
+++ resolved
@@ -149,13 +149,7 @@
     else:
         raise ValueError(f"Unknown dataset class: {data_cls}")
 
-<<<<<<< HEAD
-    sft_task_spec = data.task_spec
-=======
-    train_dataset = data.formatted_ds["train"]
-    val_dataset = data.formatted_ds["validation"]
     rm_task_spec = data.task_spec
->>>>>>> 24807c3f
 
     train_dataset = AllTaskProcessedDataset(
         train_dataset,
@@ -165,12 +159,11 @@
         max_seq_length=data_config["max_input_seq_length"],
     )
 
-<<<<<<< HEAD
     val_dataset = {
         "validation": AllTaskProcessedDataset(
             val_dataset,
             tokenizer,
-            sft_task_spec,
+            rm_task_spec,
             rm_preprocessor,
             max_seq_length=data_config["max_input_seq_length"],
         )
@@ -198,15 +191,6 @@
             )
     else:
         assert len(val_dataset) == 1, f"Expected 1 validation dataset, got {len(val_dataset)}"
-=======
-    val_dataset = AllTaskProcessedDataset(
-        val_dataset,
-        tokenizer,
-        rm_task_spec,
-        rm_preprocessor,
-        max_seq_length=data_config["max_input_seq_length"],
-    )
->>>>>>> 24807c3f
 
     return train_dataset, val_dataset, rm_task_spec
 
