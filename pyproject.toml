[build-system]
requires = ["setuptools>=42", "wheel"]
build-backend = "setuptools.build_meta"


[tool.setuptools]
packages = ["nemo_rl"]

[tool.setuptools.dynamic]
version = {attr = "nemo_rl.__version__"}  # any module attribute compatible with ast.literal_eval
readme = {file = "README.md", content-type = "text/markdown"}

[project]
name = "nemo-rl"
dynamic = [
    "version",
    "readme",
]
description = "NeMo RL: A Scalable and Efficient Post-Training Library for Models Ranging from 1 GPU to 1000s, and from Tiny to >100B Parameters"
requires-python = ">=3.12"
license = {text = "Apache 2.0"}
dependencies = [
    "torch==2.7.0",
    "colored==2.2.3",
    "ray[default]==2.46.0",
    "transformers>=4.51.0",
    "wandb",
    "numpy",
    "datasets>=3.6.0",
    "rich",
    "math-verify",
    "accelerate>=0.26",
    "tensorboard",
    "omegaconf",
    "torchdata",
    "nvidia-ml-py",
    "hydra-core",
<<<<<<< HEAD
    "flash-attn",
=======
    "debugpy",
>>>>>>> 51f8b267
]

[project.optional-dependencies]
vllm = [
    "vllm==0.9.0",
]
mcore = [
    # also need cudnn (https://developer.nvidia.com/cudnn-downloads?target_os=Linux&target_arch=x86_64&Distribution=Ubuntu&target_version=20.04&target_type=deb_network)
    # wget https://developer.download.nvidia.com/compute/cuda/repos/ubuntu2004/x86_64/cuda-keyring_1.1-1_all.deb
    # sudo dpkg -i cuda-keyring_1.1-1_all.deb
    # sudo apt-get update
    # sudo apt-get install cudnn-cuda-12
    "transformer-engine[pytorch]==2.3.0",
    "megatron-core",
    "nemo-tron",
]

[dependency-groups]

# This is a default group so that we install these even with bare `uv sync`
build = [
    # Build requirement for TE
    "torch==2.7.0",
    # Build requirement for TE
    "setuptools",
    "packaging",
    "einops",
    # Build requirement for nemo_run
    "hatchling",
    # Build requirement for mcore
    "pybind11",
]
docs = [
    "sphinx",
    "sphinx-autobuild",  # For live doc serving while editing docs
    "sphinx-autodoc2",  # For documenting Python API
    "sphinx-copybutton",  # Adds a copy button for code blocks
    "myst_parser",  # For our markdown docs
    "nvidia-sphinx-theme",  # Our NVIDIA theme
]
dev = [
    "pre-commit==3.6.0",
    "ruff==0.9.9",
    "mypy",
    "types-PyYAML",
    "types-requests",
]
test = [
    "pytest>=7.0.0",
    "pytest-timeout",
    "pytest-cov",
    "pytest-asyncio",
]

[tool.uv.sources]
megatron-core = { workspace = true }
nemo-tron = { workspace = true }
# The NeMo Run source to be used by nemo-tron
nemo_run = { git = "https://github.com/NVIDIA/NeMo-Run", rev = "414f0077c648fde2c71bb1186e97ccbf96d6844c" }

[tool.uv.workspace]
members = [
    "3rdparty/Megatron-LM-workspace",
    "3rdparty/NeMo-workspace",
]

[tool.uv]
# Currently, TE must be built with no build-isolation b/c it requires torch
<<<<<<< HEAD
no-build-isolation-package = ["flash-attn", "transformer-engine"]
=======
no-build-isolation-package = ["transformer-engine-torch", "transformer-engine"]
>>>>>>> 51f8b267
# Always apply the build group since dependencies like TE/mcore/nemo-run require build dependencies
# and this lets us assume they are implicitly installed with a simply `uv sync`. Ideally, we'd
# avoid including these in the default dependency set, but for now it's required.
default-groups = ["dev", "build"]
# Users may use different link-modes depending on their scenario:
#  --link-mode=hardlink (default on linux; may get warnings about switching to --link-mode copy if uv cache and venv on different file-systems)
#  --link-mode=copy (slower but more reliable; supresses warning)
#  --link-mode=symlink (fastest option when uv cache and venv on different file-system; caveat: venv is brittle since it depends on the environment/container)
link-mode = "copy"

[tool.black]
line-length = 120
include = '\.pyi?$'
exclude = '''
/(
    \.git
  | \.venv
  | build
)/
'''

[tool.pytest.ini_options]
addopts = "--durations=15 -s -rA -x"
testpaths = ["tests"]
python_files = "test_*.py"

[tool.coverage.run]
concurrency = ["thread", "multiprocessing"]
omit = ["/tmp/*"]

[tool.coverage.paths]
source = ["nemo_rl/", "/opt/nemo-rl/nemo_rl/"]

[tool.ruff.lint]
# Enable all `pydocstyle` rules, limiting to those that adhere to the
# Google convention via `convention = "google"`, below.
select = ["D", "F"]

# - On top of the Google convention, disable `D417`, which requires
#   documentation for every function parameter.
# - F841: local variable assigned but never used (exluced to favor readability)
# TODO: Remove D10 once we are about to release to get all the docstrings written
ignore = ["D417", "D10", "F841"]

[tool.ruff.lint.pydocstyle]
convention = "google"

# Section to exclude errors for different file types
[tool.ruff.per-file-ignores]
# Ignore all directories named `tests`.
"tests/**" = ["D"]
# Ignore all files that end in `_test.py`.
"*_test.py" = ["D"]
# Ignore F401 (import but unused) in __init__.py
"__init__.py" = ["F401"]<|MERGE_RESOLUTION|>--- conflicted
+++ resolved
@@ -35,11 +35,8 @@
     "torchdata",
     "nvidia-ml-py",
     "hydra-core",
-<<<<<<< HEAD
     "flash-attn",
-=======
     "debugpy",
->>>>>>> 51f8b267
 ]
 
 [project.optional-dependencies]
@@ -108,11 +105,7 @@
 
 [tool.uv]
 # Currently, TE must be built with no build-isolation b/c it requires torch
-<<<<<<< HEAD
-no-build-isolation-package = ["flash-attn", "transformer-engine"]
-=======
-no-build-isolation-package = ["transformer-engine-torch", "transformer-engine"]
->>>>>>> 51f8b267
+no-build-isolation-package = ["flash-attn", "transformer-engine-torch", "transformer-engine"]
 # Always apply the build group since dependencies like TE/mcore/nemo-run require build dependencies
 # and this lets us assume they are implicitly installed with a simply `uv sync`. Ideally, we'd
 # avoid including these in the default dependency set, but for now it's required.
