--- conflicted
+++ resolved
@@ -17,7 +17,7 @@
 import os
 from collections import defaultdict
 from contextlib import AbstractContextManager, contextmanager, nullcontext
-from typing import Any, Generator, Iterable, Optional, Union, cast
+from typing import Any, Generator, Iterable, Optional, Tuple, Union, cast
 
 import ray
 import torch
@@ -107,7 +107,6 @@
     return new_state_dict
 
 
-<<<<<<< HEAD
 def get_attention_mask_for_packed_sequence(x, token_id, eos: bool = True):
     B, T = x.shape
     device = x.device
@@ -364,12 +363,9 @@
     return unpacked
 
 
-@ray.remote
-=======
 @ray.remote(
     runtime_env={"env_vars": {"PYTORCH_CUDA_ALLOC_CONF": "expandable_segments:True"}}
 )
->>>>>>> a1bf9526
 class DTensorPolicyWorker:
     def __repr__(self) -> str:
         """Customizes the actor's prefix in the Ray logs.
@@ -421,15 +417,11 @@
         self.model = AutoModelForCausalLM.from_pretrained(
             model_name,
             device_map="cpu",  # load weights onto CPU initially
-<<<<<<< HEAD
-            torch_dtype=self.dtype,  # use full precision in sft until https://github.com/NVIDIA/nemo-rl/issues/13 is fixed
-=======
             # Always load the model in float32 to keep master weights in float32.
             # Keeping the master weights in lower precision has shown to cause issues with convergence.
             # https://github.com/NVIDIA/NeMo-RL/issues/279 will fix the issue of CPU OOM for larger models.
-            torch_dtype=torch.float32,
+            torch_dtype=self.dtype,
             trust_remote_code=True,
->>>>>>> a1bf9526
             **sliding_window_overwrite(
                 model_name
             ),  # due to https://github.com/huggingface/transformers/issues/38002
@@ -557,8 +549,7 @@
         eval_mode: bool = False,
         gbs: Optional[int] = None,
         mbs: Optional[int] = None,
-<<<<<<< HEAD
-    ) -> Dict[str, Any]:
+    ) -> dict[str, Any]:
         logging.debug(
             "$$$$$$$$$$$$$$$$$$$$$$$$$$$$$$$$$$$$$$$$$$$$$$$$$$$$$$$$$$$$$$$$$$$$$$$$$$$$"
         )
@@ -567,9 +558,6 @@
             "$$$$$$$$$$$$$$$$$$$$$$$$$$$$$$$$$$$$$$$$$$$$$$$$$$$$$$$$$$$$$$$$$$$$$$$$$$$$"
         )
 
-=======
-    ) -> dict[str, Any]:
->>>>>>> a1bf9526
         """Train the policy on a batch of data with a given loss function."""
         # Check if the model has tied weights
         if (
@@ -655,8 +643,7 @@
                 else:
                     mb_iterator = batch.make_microbatch_iterator(mbs)
 
-<<<<<<< HEAD
-                for mb in global_batch.make_microbatch_iterator(mbs):
+                for mb in mb_iterator:
                     logging.debug("$$$$$")
                     log_json("mb", mb.get_dict())
 
@@ -676,12 +663,6 @@
                             flash_attn_kwargs = get_flash_attention_kwargs(
                                 mb["input_lengths"]
                             )
-=======
-                for mb in mb_iterator:
-                    input_ids = mb.get("input_ids").cuda()
-                    input_lengths = mb.get("input_lengths")
-                    batch_size, seq_len = input_ids.shape
->>>>>>> a1bf9526
 
                         elif self.cfg["packing_strategy"] == "vector":
                             input_ids = mb.get("input_ids").cuda()
@@ -705,7 +686,6 @@
                             )
                             flash_attn_kwargs = {}
 
-<<<<<<< HEAD
                         elif self.cfg["packing_strategy"] == "default":
                             input_ids = mb.get("input_ids").cuda()
                             batch_size, seq_len = input_ids.shape
@@ -771,17 +751,6 @@
                         # log_json("input_ids", input_ids)
                         # log_json("attention_mask", attention_mask)
                         # log_json("position_ids", position_ids)
-=======
-                    with torch.autocast(device_type="cuda", dtype=self.dtype):
-                        attention_mask_input_all_ones = torch.ones(
-                            (batch_size, seq_len),
-                            dtype=torch.long,
-                            device=input_ids.device,
-                        )
-                        position_ids = torch.arange(
-                            seq_len, device=input_ids.device
-                        ).repeat(batch_size, 1)
->>>>>>> a1bf9526
 
                         outputs = self.model(
                             input_ids=input_ids,
@@ -801,7 +770,6 @@
                     if "generation" in self.cfg and self.cfg["generation"] is not None:
                         logits.div_(self.cfg["generation"]["temperature"])
 
-<<<<<<< HEAD
                     if self.cfg["packing_strategy"] == "flash_attention":
                         logits = _unpack_tensor(logits, mb)
                     elif self.cfg["packing_strategy"] == "vector":
@@ -815,12 +783,10 @@
                             f"Unknown packing strategy: {self.cfg['packing_strategy']}"
                         )
 
-                    loss, loss_metrics = loss_fn(logits, mb, total_valid_tokens_or_seqs)
-=======
                     loss, loss_metrics = loss_fn(
                         logits, mb, global_valid_seqs, global_valid_toks
                     )
->>>>>>> a1bf9526
+
                     ## scale by the number of global batches so we get the correct
                     ## value when summing metrics across all microbatches
                     for k in loss_metrics.keys():
@@ -844,17 +810,14 @@
                         mb_losses.append(loss.item())
                         all_mb_metrics.append(loss_metrics)
 
-<<<<<<< HEAD
                     logging.debug("model outputs")
                     logging.debug(f"{loss=}")
                     logging.debug(f"{loss_metrics=}")
                     logging.debug(f"{logits.shape=}")
                     logging.debug(f"{torch.mean(logits)=}")
 
-                grad_norm = None
-=======
                 grad_norm: Optional[float | torch.Tensor] = None
->>>>>>> a1bf9526
+
                 if not eval_mode:
                     with torch.no_grad():
                         grad_norm = get_grad_norm(
