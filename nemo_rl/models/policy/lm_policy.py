# Copyright (c) 2025, NVIDIA CORPORATION.  All rights reserved.
#
# Licensed under the Apache License, Version 2.0 (the "License");
# you may not use this file except in compliance with the License.
# You may obtain a copy of the License at
#
#     http://www.apache.org/licenses/LICENSE-2.0
#
# Unless required by applicable law or agreed to in writing, software
# distributed under the License is distributed on an "AS IS" BASIS,
# WITHOUT WARRANTIES OR CONDITIONS OF ANY KIND, either express or implied.
# See the License for the specific language governing permissions and
# limitations under the License.
import os
from collections import defaultdict
from typing import Any, Optional, Union

import numpy as np
import ray
from ray.util.queue import Queue as RayQueue
from transformers import PreTrainedTokenizerBase

from nemo_rl.algorithms.interfaces import LossFunction
from nemo_rl.distributed.batched_data_dict import (
    BatchedDataDict,
    DynamicBatchingArgs,
    SlicedDataDict,
)
from nemo_rl.distributed.named_sharding import NamedSharding
from nemo_rl.distributed.virtual_cluster import RayVirtualCluster
from nemo_rl.distributed.worker_groups import RayWorkerBuilder, RayWorkerGroup
from nemo_rl.models.generation.interfaces import (
    GenerationDatumSpec,
    GenerationInterface,
    GenerationOutputSpec,
)
from nemo_rl.models.policy import PolicyConfig
from nemo_rl.models.policy.interfaces import (
    ColocatablePolicyInterface,
    LogprobOutputSpec,
    ReferenceLogprobOutputSpec,
)

PathLike = Union[str, "os.PathLike[Any]"]


class Policy(ColocatablePolicyInterface, GenerationInterface):
    def __init__(
        self,
        cluster: RayVirtualCluster,
        config: PolicyConfig,
        tokenizer: PreTrainedTokenizerBase,
        name_prefix: str = "lm_policy",
        workers_per_node: Optional[Union[int, list[int]]] = None,
        init_optimizer: bool = True,
        weights_path: Optional[PathLike] = None,
        optimizer_path: Optional[PathLike] = None,
        init_reference_model: bool = True,
    ):
        if weights_path:
            weights_path = os.path.abspath(weights_path)
        if optimizer_path:
            optimizer_path = os.path.abspath(optimizer_path)

<<<<<<< HEAD
        node_bundle_indices = None
=======
        worker_builder_cls: str
>>>>>>> a08829bd
        tp_size = 1
        pp_size = 1
        cp_size = 1
        ep_size = 1

        megatron_enable = config.get("megatron_cfg", {}).get("enabled", False)
        if megatron_enable:
            worker_builder_cls = (
                "nemo_rl.models.policy.megatron_policy_worker.MegatronPolicyWorker"
            )
            tp_size = config["megatron_cfg"]["tensor_model_parallel_size"]
            pp_size = config["megatron_cfg"]["pipeline_model_parallel_size"]
            cp_size = config["megatron_cfg"]["context_parallel_size"]
<<<<<<< HEAD
            ep_size = config["megatron_cfg"]["expert_model_parallel_size"]
            training_backend = "megatron"
=======
>>>>>>> a08829bd
        else:
            assert config["dtensor_cfg"]["enabled"], (
                "Please either set policy.megatron_cfg.enabled=true to use Megatron training backend "
                "or set policy.dtensor_cfg.enabled=true to use DTensor training backend."
            )
            worker_builder_cls = (
                "nemo_rl.models.policy.dtensor_policy_worker.DTensorPolicyWorker"
            )
            tp_size = config["dtensor_cfg"]["tensor_parallel_size"]
            cp_size = config["dtensor_cfg"]["context_parallel_size"]

        self.sharding_annotations = NamedSharding(
            layout=np.arange(cluster.world_size()).reshape(
                pp_size,  # PP
                -1,  # DP
                cp_size,  # CP
                tp_size,  # TP
            ),
            names=[
                "pipeline_parallel",
                "data_parallel",
                "context_parallel",
                "tensor_parallel",
            ],
        )

        pre_init_queue = RayQueue()
        worker_builder = RayWorkerBuilder(
            worker_builder_cls,
            config,
            tokenizer=tokenizer,
            init_optimizer=init_optimizer,
            weights_path=weights_path,
            optimizer_path=optimizer_path,
            init_reference_model=init_reference_model,
            worker_sharding_annotations=self.sharding_annotations,
            pre_init_communication_queue=pre_init_queue,
        )

        self.worker_group = RayWorkerGroup(
            cluster,
            worker_builder,
            name_prefix=name_prefix,
            workers_per_node=workers_per_node,
            sharding_annotations=self.sharding_annotations,
        )

        if config["dynamic_batching"]["enabled"]:
            assert pp_size == 1, (
                "Dynamic batching is only supported for single pipeline parallel stage"
            )
            self.use_dynamic_batches = True
            self.dynamic_batching_args: DynamicBatchingArgs = {
                "input_key": "input_ids",
                "input_lengths_key": "input_lengths",
                "sequence_length_round": config["dynamic_batching"][
                    "sequence_length_round"
                ],
                "max_tokens_per_microbatch": 0,  # Override this in each different call (presumably different sizes)
            }
        else:
            self.use_dynamic_batches = False

        self.cfg = config

    def init_collective(
        self, ip: str, port: int, world_size: int
    ) -> list[ray.ObjectRef]:
        """Initialize the collective communication."""
        futures = self.worker_group.run_all_workers_single_data(
            "init_collective", ip=ip, port=port, world_size=world_size
        )
        # this function should co-work with vllm, so we should wait for all futures to complete outside
        return futures

    def get_logprobs(
        self, data: BatchedDataDict[GenerationDatumSpec]
    ) -> BatchedDataDict[LogprobOutputSpec]:
        """Get the logprobs of the model for a data dict.

        Returns:
          a BatchedDataDict with key "logprobs" and shape [batch_size, sequence_length].
          We use the convention that the logprob of the first token is 0 so that the sequence length is maintained.
          The logprob of input token i is specified at position i in the output logprobs tensor.
        """
        dp_size = self.sharding_annotations.get_axis_size("data_parallel")
        cp_size = self.sharding_annotations.get_axis_size("context_parallel")
        sharded_data: list[SlicedDataDict]
        unsorted_data_indices: list[int]

        if self.use_dynamic_batches:
            self.dynamic_batching_args["max_tokens_per_microbatch"] = self.cfg[
                "dynamic_batching"
            ]["logprob_mb_tokens"]
            sharded_data, unsorted_data_indices = data.shard_by_batch_size(  # type: ignore
                cp_size * dp_size,
                batch_size=None,
                dynamic_batching_args=self.dynamic_batching_args,
            )
        else:
            sharded_data = data.shard_by_batch_size(  # type: ignore
                cp_size * dp_size,
                batch_size=None,
            )

        sharded_data_2d = []
        shard_idx = 0
        # Convert to 2d dim array
        for _ in range(dp_size):
            cp_data = []
            for _ in range(cp_size):
                cp_data.append(sharded_data[shard_idx])
                shard_idx += 1
            sharded_data_2d.append(cp_data)

        futures = self.worker_group.run_all_workers_sharded_data(
            "get_logprobs",
            data=sharded_data_2d,
            in_sharded_axes=["data_parallel", "context_parallel"],
            replicate_on_axes=["tensor_parallel", "pipeline_parallel"],
            output_is_replicated=["tensor_parallel", "pipeline_parallel"],
        )
        logprobs: BatchedDataDict[LogprobOutputSpec] = BatchedDataDict.from_batches(
            self.worker_group.get_all_worker_results(futures)
        )

        # dynamic batching sorts the inputs by sequence length to improve load balancing,
        # so change it back here
        if self.use_dynamic_batches:
            logprobs.reorder_data(unsorted_data_indices)

        return logprobs

    def get_reference_policy_logprobs(
        self,
        data: BatchedDataDict[GenerationDatumSpec],
        micro_batch_size: Optional[int] = None,
    ) -> BatchedDataDict[ReferenceLogprobOutputSpec]:
        """Get the logprobs of the reference policy for a data dict.

        Returns: Identical to get_logprobs.
        """
        dp_size = self.sharding_annotations.get_axis_size("data_parallel")
        cp_size = self.sharding_annotations.get_axis_size("context_parallel")
        sharded_data: list[SlicedDataDict]
        unsorted_data_indices: list[int]
        if self.use_dynamic_batches:
            self.dynamic_batching_args["max_tokens_per_microbatch"] = self.cfg[
                "dynamic_batching"
            ]["logprob_mb_tokens"]
            sharded_data, unsorted_data_indices = data.shard_by_batch_size(  # type: ignore
                cp_size * dp_size,
                batch_size=None,
                dynamic_batching_args=self.dynamic_batching_args,
            )
        else:
            sharded_data = data.shard_by_batch_size(  # type: ignore
                cp_size * dp_size,
                batch_size=None,
            )

        sharded_data_2d = []
        shard_idx = 0
        # Convert to 2d dim array
        for _ in range(dp_size):
            cp_data = []
            for _ in range(cp_size):
                cp_data.append(sharded_data[shard_idx])
                shard_idx += 1
            sharded_data_2d.append(cp_data)

        futures = self.worker_group.run_all_workers_sharded_data(
            "get_reference_policy_logprobs",
            data=sharded_data_2d,
            in_sharded_axes=["data_parallel", "context_parallel"],
            replicate_on_axes=["tensor_parallel", "pipeline_parallel"],
            output_is_replicated=["tensor_parallel", "pipeline_parallel"],
            common_kwargs={"micro_batch_size": micro_batch_size},
        )
        logprobs: BatchedDataDict[ReferenceLogprobOutputSpec] = (
            BatchedDataDict.from_batches(
                self.worker_group.get_all_worker_results(futures)
            )
        )

        # dynamic batching sorts the inputs by sequence length to improve load balancing,
        # so change it back here
        if self.use_dynamic_batches:
            logprobs.reorder_data(unsorted_data_indices)

        return logprobs

    def train(
        self,
        data: BatchedDataDict[Any],
        loss_fn: LossFunction,
        eval_mode: bool = False,
        gbs: Optional[int] = None,
        mbs: Optional[int] = None,
    ) -> dict[str, Any]:
        """Train the policy on a batch of data with a given loss function."""
        batch_size = gbs or self.cfg["train_global_batch_size"]
        micro_batch_size = mbs or self.cfg["train_micro_batch_size"]
        # Shard and replicate the batch
        dp_size = self.sharding_annotations.get_axis_size("data_parallel")
        if self.use_dynamic_batches:
            self.dynamic_batching_args["max_tokens_per_microbatch"] = self.cfg[
                "dynamic_batching"
            ]["train_mb_tokens"]
            sharded_data, _ = data.shard_by_batch_size(
                dp_size,
                batch_size=batch_size,
                dynamic_batching_args=self.dynamic_batching_args,
            )
        else:
            sharded_data = data.shard_by_batch_size(
                dp_size,
                batch_size=batch_size,
            )

        # Train each shard in parallel
        futures = self.worker_group.run_all_workers_sharded_data(
            "train",
            data=sharded_data,
            in_sharded_axes=["data_parallel"],
            replicate_on_axes=[
                "context_parallel",
                "tensor_parallel",
                "pipeline_parallel",
            ],
            output_is_replicated=[
                "context_parallel",
                "tensor_parallel",
                "pipeline_parallel",
            ],
            common_kwargs={
                "loss_fn": loss_fn,
                "eval_mode": eval_mode,
                "gbs": batch_size,
                "mbs": micro_batch_size,
            },
        )
        results = self.worker_group.get_all_worker_results(futures)

        # Aggregate the results
        aggregated_results = {
            "loss": results[0]["global_loss"],
            "grad_norm": results[0]["grad_norm"],
        }

        # Aggregate metrics across all workers
        all_mb_metrics = defaultdict(list)
        for r in results:
            for k, v in r["all_mb_metrics"].items():
                all_mb_metrics[k].extend(v)
        aggregated_results["all_mb_metrics"] = dict(all_mb_metrics)

        return aggregated_results

    def generate(
        self, data: BatchedDataDict[GenerationDatumSpec], greedy: bool = False
    ) -> BatchedDataDict[GenerationOutputSpec]:
        """Generate a batch of data using the policy."""
        # Verify input data is right-padded
        assert isinstance(data, BatchedDataDict), (
            f"data must be a BatchedDataDict, got type: {type(data)}"
        )
        assert "input_ids" in data and "input_lengths" in data, (
            "Missing required input fields"
        )

        dp_size = self.sharding_annotations.get_axis_size("data_parallel")
        sharded_data = data.shard_by_batch_size(dp_size, batch_size=None)
        futures = self.worker_group.run_all_workers_sharded_data(
            "generate",
            data=sharded_data,
            in_sharded_axes=["data_parallel"],
            replicate_on_axes=["tensor_parallel", "pipeline_parallel"],
            output_is_replicated=["tensor_parallel", "pipeline_parallel"],
            common_kwargs={"greedy": greedy},
        )
        assert self.cfg["generation"] is not None, "Generation config is not set"
        result: BatchedDataDict[GenerationOutputSpec] = BatchedDataDict.from_batches(
            self.worker_group.get_all_worker_results(futures),
            pad_value_dict={"output_ids": self.cfg["generation"]["pad_token_id"]},
        )

        # Verify the output has all required fields
        required_keys = [
            "output_ids",
            "generation_lengths",
            "unpadded_sequence_lengths",
            "logprobs",
        ]
        missing_keys = [key for key in required_keys if key not in result]
        if missing_keys:
            raise ValueError(
                f"Missing required keys for GenerationOutputSpec: {missing_keys}"
            )

        return result

    def prepare_for_generation(self, *args: Any, **kwargs: Any) -> bool:
        # We don't need to do anything here
        return True

    def prepare_for_training(self, *args: Any, **kwargs: Any) -> None:
        # onload everything to the GPU
        futures = self.worker_group.run_all_workers_single_data("prepare_for_training")
        ray.get(futures)

    def prepare_for_lp_inference(self, *args: Any, **kwargs: Any) -> None:
        futures = self.worker_group.run_all_workers_single_data(
            "prepare_for_lp_inference"
        )
        ray.get(futures)

    def finish_generation(self, *args: Any, **kwargs: Any) -> bool:
        # We don't need to do anything here
        return True

    def finish_training(self, *args: Any, **kwargs: Any) -> None:
        # Placeholder implementation
        pass

    def prepare_weights_for_ipc(
        self, _refit_buffer_size_gb: Optional[int] = None
    ) -> list[list[str]]:
        """Prepare the weights for IPC.

        Returns:
            list: A list containing the keys of the parameters, which is grouped by size.
        """
        # Get the state_dict_info and available memory from all workers
        futures = self.worker_group.run_all_workers_single_data(
            "prepare_weights_for_ipc"
        )
        results = ray.get(futures)

        # Only get the first worker's state_dict_info since all workers will have the same result
        state_dict_info = results[0][0]

        if _refit_buffer_size_gb is not None:
            total_available_bytes = _refit_buffer_size_gb * (1024**3)
        else:
            # Get the minimum available memory from all workers
            total_available_bytes = min(result[1] for result in results)

        # Group tensors by size
        cur_available_bytes = total_available_bytes
        grouped_param_keys: list[list[str]] = []
        keys: list[str] = []

        for key, size_in_bytes in state_dict_info:
            if size_in_bytes > cur_available_bytes:
                if keys:
                    grouped_param_keys.append(keys)
                    keys = []
                cur_available_bytes = total_available_bytes

            keys.append(key)
            cur_available_bytes -= size_in_bytes

        if keys:
            grouped_param_keys.append(keys)

        return grouped_param_keys

    def get_weights_ipc_handles(self, keys: list[str]) -> dict[str, Any]:
        """Fetch weight IPC handles from all workers.

        Returns:
            dict: A dictionary mapping device UUIDs to parameter IPC handles.
        """
        # Collect IPC handles from all workers
        worker_handles: list[dict[str, Any]] = ray.get(
            [
                worker.get_weights_ipc_handles.remote(keys=keys)
                for worker in self.worker_group.workers
            ]
        )

        # Combine all worker handles into a single dictionary
        all_handles = {}
        for handle in worker_handles:
            all_handles.update(handle)

        return all_handles

    def prepare_info_for_collective(self) -> dict[str, Any]:
        """Prepare the info for collective communication.

        Returns:
            dict: A dictionary containing the info for collective communication.
        """
        futures = self.worker_group.run_all_workers_single_data(
            "prepare_info_for_collective"
        )
        results = ray.get(futures)
        # Only get the first worker's info since all workers will have the same result
        return results[0]

    def broadcast_weights_for_collective(self) -> list[ray.ObjectRef]:
        """Broadcast the weights for collective communication."""
        futures = self.worker_group.run_all_workers_single_data(
            "broadcast_weights_for_collective"
        )
        # this function should co-work with vllm, so we should wait for all futures to complete outside
        return futures

    def offload_before_refit(self) -> None:
        """Offload the optimizer and buffers to the CPU."""
        futures = self.worker_group.run_all_workers_single_data("offload_before_refit")
        ray.get(futures)

    def offload_after_refit(self) -> None:
        """Offload the optimizer and buffers to the CPU."""
        futures = self.worker_group.run_all_workers_single_data("offload_after_refit")
        ray.get(futures)

    def save_checkpoint(
        self,
        weights_path: str,
        optimizer_path: Optional[str] = None,
        tokenizer_path: Optional[str] = None,
    ) -> None:
        """Save a checkpoint of the model."""
        futures = self.worker_group.run_all_workers_single_data(
            "save_checkpoint",
            weights_path=weights_path,
            optimizer_path=optimizer_path,
            tokenizer_path=tokenizer_path,
        )
        ray.get(futures)

    def shutdown(self) -> bool:
        """Shut down all HF workers and clean up resources."""
        try:
            # Use the worker group's shutdown method with the worker's cleanup method
            return self.worker_group.shutdown(cleanup_method="shutdown")
        except Exception as e:
            print(f"Error during policy shutdown: {e}")
            return False

    def __del__(self) -> None:
        """Shuts down the worker groups when the object is deleted or is garbage collected.

        This is an extra safety net in case the user forgets to call worker_group.shutdown() and the pointer to
        the object is lost due to leaving a function scope. It's always recommended that the
        user calls worker_group.shutdown().
        """
        self.worker_group.shutdown()

    def start_gpu_profiling(self) -> None:
        """Start GPU profiling."""
        futures = self.worker_group.run_all_workers_single_data("start_gpu_profiling")
        ray.get(futures)

    def stop_gpu_profiling(self) -> None:
        """Stop GPU profiling."""
        futures = self.worker_group.run_all_workers_single_data("stop_gpu_profiling")
        ray.get(futures)<|MERGE_RESOLUTION|>--- conflicted
+++ resolved
@@ -62,15 +62,10 @@
         if optimizer_path:
             optimizer_path = os.path.abspath(optimizer_path)
 
-<<<<<<< HEAD
-        node_bundle_indices = None
-=======
         worker_builder_cls: str
->>>>>>> a08829bd
         tp_size = 1
         pp_size = 1
         cp_size = 1
-        ep_size = 1
 
         megatron_enable = config.get("megatron_cfg", {}).get("enabled", False)
         if megatron_enable:
@@ -80,11 +75,6 @@
             tp_size = config["megatron_cfg"]["tensor_model_parallel_size"]
             pp_size = config["megatron_cfg"]["pipeline_model_parallel_size"]
             cp_size = config["megatron_cfg"]["context_parallel_size"]
-<<<<<<< HEAD
-            ep_size = config["megatron_cfg"]["expert_model_parallel_size"]
-            training_backend = "megatron"
-=======
->>>>>>> a08829bd
         else:
             assert config["dtensor_cfg"]["enabled"], (
                 "Please either set policy.megatron_cfg.enabled=true to use Megatron training backend "
