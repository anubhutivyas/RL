--- conflicted
+++ resolved
@@ -79,7 +79,13 @@
             print(
                 f"Error in VllmInternalWorkerExtension.update_weights_from_ipc_handles: {e}"
             )
-<<<<<<< HEAD
+            # print the stack trace
+            import traceback
+
+            print("Model runner:")
+            print(self.model_runner.model)
+
+            traceback.print_exc()
             return False
 
     def update_weights_from_collective(self, info: dict[str, Any]) -> bool:
@@ -95,14 +101,4 @@
             )
             return False
 
-        return True
-=======
-            # print the stack trace
-            import traceback
-
-            print("Model runner:")
-            print(self.model_runner.model)
-
-            traceback.print_exc()
-            return False
->>>>>>> 67538b2d
+        return True