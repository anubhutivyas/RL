--- conflicted
+++ resolved
@@ -624,11 +624,7 @@
         )
 
     # TODO a cleaner typing fix would be required (probably that DPOLossFn should not inherit from PreferenceLoss)
-<<<<<<< HEAD
-    def __call__( # type: ignore
-=======
     def __call__(  # type: ignore
->>>>>>> d467852b
         self,
         next_token_logits: Tensor,
         data: BatchedDataDict[DPOLossDataDict],
